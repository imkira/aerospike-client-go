language: go

go:
  - 1.2
  - 1.3
  - tip

matrix:
  allow_failures:
    - go: tip

install:
  - if [ -d "$HOME/gopath/src/github.com/citrusleaf" ]; then mv $HOME/gopath/src/github.com/citrusleaf $HOME/gopath/src/github.com/aerospike; fi
  - export PATH=$PATH:$HOME/gopath/bin
  - go get github.com/onsi/ginkgo/ginkgo
  - go get github.com/onsi/gomega
  #  We like to run the tests with coverage.
  - if [[ "${TRAVIS_GO_VERSION}" = "tip" ]]; then go get -u golang.org/x/tools/cmd/cover; else go get -u code.google.com/p/go.tools/cmd/cover; fi
  - wget -O aerospike-server.tgz http://aerospike.com/download/server/latest/artifact/tgz
  - tar xvzf aerospike-server.tgz
  - cp -f .travis/aerospike.conf ./aerospike-server/share/etc
  - cd aerospike-server
  - mkdir instance1
  - mkdir instance2
  - ./bin/aerospike init --home instance1 --instance 1 --service-port 3000
  - ./bin/aerospike init --home instance2 --instance 2 --service-port 3010
  - cd instance1
  - sudo ./bin/aerospike start
  - cd ../..
  - pwd
  - sleep 5
<<<<<<< HEAD
  # dump keep server log for debugging
=======
  # dump and keep server log for debugging
>>>>>>> 32276a21
  - sudo tail -n 1000 aerospike-server/instance1/var/log/aerospike.log

script:
  # build all tools
  - find tools -name "*.go" -type f -exec go -- build {} ';'
  # build all examples - only include files with *.go pattern in
  # the examples, and not its sub-directories
  - find examples -name "*.go" -type f -exec go -- build {} ';'
  # run tests in single instance mode
  - ginkgo -cover -r -race -keepGoing -succinct -randomizeSuites -skip Large
  # run tests in multiple instance mode
  - cd aerospike-server/instance1
  - sudo ./bin/aerospike restart
  - cd ../instance2
  - sudo ./bin/aerospike start
  - cd ../..
  # make sure the instances are up and clean
  - sleep 5
<<<<<<< HEAD
  - ginkgo -cover -r -race -keepGoing -succinct -randomizeSuites -skip Large
=======
  - ginkgo -cover -r -race -keepGoing -succinct -randomizeSuites
>>>>>>> 32276a21
  - .travis/proxy_check.sh<|MERGE_RESOLUTION|>--- conflicted
+++ resolved
@@ -29,11 +29,7 @@
   - cd ../..
   - pwd
   - sleep 5
-<<<<<<< HEAD
-  # dump keep server log for debugging
-=======
   # dump and keep server log for debugging
->>>>>>> 32276a21
   - sudo tail -n 1000 aerospike-server/instance1/var/log/aerospike.log
 
 script:
@@ -52,9 +48,5 @@
   - cd ../..
   # make sure the instances are up and clean
   - sleep 5
-<<<<<<< HEAD
   - ginkgo -cover -r -race -keepGoing -succinct -randomizeSuites -skip Large
-=======
-  - ginkgo -cover -r -race -keepGoing -succinct -randomizeSuites
->>>>>>> 32276a21
   - .travis/proxy_check.sh